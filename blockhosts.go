--- conflicted
+++ resolved
@@ -68,6 +68,8 @@
 	Allowed      []IPNet
 	Blocked      []IPAddressesTime
 	Watching     []IPAddressesCountTime
+	Blocked      []IPAddressesTime
+	Watching     []IPAddressesCountTime
 	sourceFile   string
 }
 
@@ -79,11 +81,6 @@
 type IPAddressesCountTime struct {
 	Ip        string `json:"ip"`
 	Count     int    `json:"count"`
-	TimeStamp int64  `json:"timestamp"`
-}
-
-type IPAddressesTime struct {
-	Ip        string `json:"ip"`
 	TimeStamp int64  `json:"timestamp"`
 }
 
@@ -148,12 +145,8 @@
 	}
 
 	// get current blocked
-<<<<<<< HEAD
 	nowTimeStamp := bhipt.GetTime()
 	var newBlockList []IPAddressesTime
-=======
-	var runningBlocks []IPAddressesTime
->>>>>>> fd7de174
 	blocked, _ := bhipt.GetIPaddressesFromChainIPv4(chainName)
 	if blocked == nil {
 		log.Println("no blocks in", chainName)
@@ -163,44 +156,16 @@
 		} else {
 			log.Println("sync cfg blocks to iptables")
 			for _, v := range bhc.Blocked {
-<<<<<<< HEAD
 				if !bhipt.BeenAWeek(v.TimeStamp) {
 					bhipt.IptableHandle("ipv4", "add", v.Ip, extraLog, chainName, targetChain)
 					tempBlocked := IPAddressesTime{
-=======
-				if bhipt.BeenAWeek(v.TimeStamp) {
-					bhipt.IptableHandle("ipv4", "delete", v.Ip, extraLog, chainName, targetChain)
-				} else {
-					bhipt.IptableHandle("ipv4", "add", v.Ip, extraLog, chainName, targetChain)
-					blocked = append(blocked, v.Ip)
-					parseList := IPAddressesTime{
->>>>>>> fd7de174
 						Ip:        v.Ip,
 						TimeStamp: v.TimeStamp,
 					}
 
-<<<<<<< HEAD
 					newBlockList = append(newBlockList, tempBlocked)
 					blocked = append(blocked, v.Ip)
 				}
-=======
-					runningBlocks = append(runningBlocks, parseList)
-				}
-			}
-		}
-	} else {
-		for _, v := range bhc.Blocked {
-			if bhipt.BeenAWeek(v.TimeStamp) {
-				bhipt.IptableHandle("ipv4", "delete", v.Ip, extraLog, chainName, targetChain)
-				blocked = bhipt.RemoveElement(v.Ip, blocked)
-			} else {
-				parseList := IPAddressesTime{
-					Ip:        v.Ip,
-					TimeStamp: v.TimeStamp,
-				}
-
-				runningBlocks = append(runningBlocks, parseList)
->>>>>>> fd7de174
 			}
 		}
 	} else {
@@ -343,11 +308,7 @@
 	log.Println("Done. New line marker:", bhc.LastLineRead)
 }
 
-<<<<<<< HEAD
 func updateBlocklist(list []IPAddressesTime) []IPAddressesTime {
-=======
-func updateBlocklist(list []string) []IPAddresses {
->>>>>>> fd7de174
 	var updatedBlocklist []IPAddressesTime
 	for _, v := range list {
 		parseList := IPAddressesTime{
